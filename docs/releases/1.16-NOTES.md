## Release notes for kops 1.16 series

(The kops 1.16 release has not been released yet, this is a document to gather
the notes prior to the release).

# Breaking changes

* Please see the notes in the 1.15 release about the apiGroup changing from kops
  to kops.k8s.io

* A controller is now used to apply labels to nodes.  If you are not using AWS,
  GCE or OpenStack your (non-master) nodes may not have labels applied
  correctly.

# Significant changes

* If upgrading from 1.11 or earlier, please see the notes in previous releases
  about upgrading through kubernetes 1.12, with the etcd3 upgrade.

* A new component runs on the master nodes now: kops-controller.
  kops-controller currently labels nodes, but will likely perform additional
  functionality in future releases.

# Required Actions

* If either a Kops 1.16 alpha release or a custom Kops build was used on a cluster,
  a kops-controller Deployment may have been created that should get deleted.
  Run `kubectl -n kube-system delete deployment kops-controller` after upgrading to Kops 1.16.0-beta.1 or later.

<<<<<<< HEAD
# Deprecations

* The `kops/v1alpha1` API is deprecated and will be removed in kops 1.18. Users of `kops replace` will need to supply v1alpha2 resources.

=======
* Kubernetes 1.9 users will need to enable the PodPriority feature gate. This is required for newer versions of Kops.

  To enable the Pod priority feature, follow these steps:
  ```
  kops edit cluster
  # Add the following section
  spec:
    kubelet:
      featureGates:
        PodPriority: "true"
  ```
 
>>>>>>> b9623543
# Full change list since 1.15.0 release

## 1.15.0-alpha.1 to 1.16.0-alpha.1

* Update release notes for 1.15.0-alpha.1 [@justinsb](https://github.com/justinsb) [#7535](https://github.com/kubernetes/kops/pull/7535)
*  When fast-building, copy a newer version of utils.tar.gz [@justinsb](https://github.com/justinsb) [#7536](https://github.com/kubernetes/kops/pull/7536)
* Bootstrap: protokube labels its own node with node-role label [@justinsb](https://github.com/justinsb) [#7537](https://github.com/kubernetes/kops/pull/7537)
* Update copyright notices [@mikesplain](https://github.com/mikesplain) [#7542](https://github.com/kubernetes/kops/pull/7542)
* Add a few docs comments on gomod and bazel [@mikesplain](https://github.com/mikesplain) [#7541](https://github.com/kubernetes/kops/pull/7541)
* Calico update and typha [@gjtempleton](https://github.com/gjtempleton),[@mikesplain](https://github.com/mikesplain) [#7528](https://github.com/kubernetes/kops/pull/7528)
* "Force" k8s 1.11.10 [@justinsb](https://github.com/justinsb) [#7423](https://github.com/kubernetes/kops/pull/7423)
* Log more sensibly when we can't get sha256 [@justinsb](https://github.com/justinsb) [#7555](https://github.com/kubernetes/kops/pull/7555)
* [Feature] CoreDNS: External CoreFile option [@gjtempleton](https://github.com/gjtempleton),[@mikesplain](https://github.com/mikesplain) [#7376](https://github.com/kubernetes/kops/pull/7376)
* Fix gomod errors [@mikesplain](https://github.com/mikesplain) [#7571](https://github.com/kubernetes/kops/pull/7571)
* Add horizontalPodAutoscalerDownscaleStabilization [@mikesplain](https://github.com/mikesplain) [#7573](https://github.com/kubernetes/kops/pull/7573)
* Associate subnets to port within OpenStack [@mitch000001](https://github.com/mitch000001) [#7578](https://github.com/kubernetes/kops/pull/7578)
* Fix kops for us-gov-east-1 #7564 [@ibrf](https://github.com/ibrf) [#7565](https://github.com/kubernetes/kops/pull/7565)
* Promote 1.13 AMI from alpha to stable [@rifelpet](https://github.com/rifelpet) [#7590](https://github.com/kubernetes/kops/pull/7590)
* Add myself @rifelpet as a reviewer [@rifelpet](https://github.com/rifelpet) [#7587](https://github.com/kubernetes/kops/pull/7587)
* Fix mkdocs [@mikesplain](https://github.com/mikesplain) [#7591](https://github.com/kubernetes/kops/pull/7591)
* Add missing OpenStack reference [@marsavela](https://github.com/marsavela) [#7567](https://github.com/kubernetes/kops/pull/7567)
* Fix Dropped Errors in upup [@alrs](https://github.com/alrs) [#7586](https://github.com/kubernetes/kops/pull/7586)
* Promote 2019-08-16 AMIs from alpha -> stable [@justinsb](https://github.com/justinsb) [#7594](https://github.com/kubernetes/kops/pull/7594)
* hack/update-expected.sh: mask development env vars [@justinsb](https://github.com/justinsb) [#7595](https://github.com/kubernetes/kops/pull/7595)
* "Force" k8s 1.11.10 in stable channel [@justinsb](https://github.com/justinsb) [#7596](https://github.com/kubernetes/kops/pull/7596)
* add cilium in error message [@PascalBourdier](https://github.com/PascalBourdier) [#7601](https://github.com/kubernetes/kops/pull/7601)
* Clean security groups if api/ssh ips are removed from config [@zetaab](https://github.com/zetaab) [#7561](https://github.com/kubernetes/kops/pull/7561)
* [DO-7442] Digital Ocean add consistent volume and droplet tags for multi master feature [@srikiz](https://github.com/srikiz) [#7566](https://github.com/kubernetes/kops/pull/7566)
* Expose API Server flags needed for AWS pod identities [@rifelpet](https://github.com/rifelpet) [#7610](https://github.com/kubernetes/kops/pull/7610)
* Add logrotate for etcd/etcd-events.log [@mikesplain](https://github.com/mikesplain) [#7614](https://github.com/kubernetes/kops/pull/7614)
* Updated container-selinux url to point to the right path [@igarcia-sugarcrm](https://github.com/igarcia-sugarcrm),[@mikesplain](https://github.com/mikesplain) [#7609](https://github.com/kubernetes/kops/pull/7609)
* Check the HTTP response code when downloading URLs [@rifelpet](https://github.com/rifelpet) [#7611](https://github.com/kubernetes/kops/pull/7611)
* Update rules_go with some fixes [@mikesplain](https://github.com/mikesplain) [#7625](https://github.com/kubernetes/kops/pull/7625)
* Change Cilium templates to standalone version [@nebril](https://github.com/nebril),[@olemarkus](https://github.com/olemarkus) [#7474](https://github.com/kubernetes/kops/pull/7474)
* Skip Docker install [@austinmoore-](https://github.com/austinmoore-) [#6957](https://github.com/kubernetes/kops/pull/6957)
* Add --wait argument to kops validate [@justinsb](https://github.com/justinsb) [#7371](https://github.com/kubernetes/kops/pull/7371)
* Fixed "NeedsUpdate" status of nodes in mixedinstancegroups after rolling update [@hippolin](https://github.com/hippolin) [#7445](https://github.com/kubernetes/kops/pull/7445)
* fix instance name [@zetaab](https://github.com/zetaab) [#7641](https://github.com/kubernetes/kops/pull/7641)
* Use without external router (OpenStack) [@zetaab](https://github.com/zetaab) [#7644](https://github.com/kubernetes/kops/pull/7644)
* Openstack: value if spec does not associate public ips [@mitch000001](https://github.com/mitch000001) [#7649](https://github.com/kubernetes/kops/pull/7649)
* Updating master IAM policies. [@michalschott](https://github.com/michalschott) [#7580](https://github.com/kubernetes/kops/pull/7580)
* Machine types g4dn [@mikesplain](https://github.com/mikesplain) [#7653](https://github.com/kubernetes/kops/pull/7653)
* OpenStack: Additional security groups for instances [@mitch000001](https://github.com/mitch000001) [#7581](https://github.com/kubernetes/kops/pull/7581)
* Add arg min-port=1024 to dnsmasq container in kube-dns [@nr17](https://github.com/nr17) [#7020](https://github.com/kubernetes/kops/pull/7020)
* Release notes for 1.13.1 [@justinsb](https://github.com/justinsb) [#7666](https://github.com/kubernetes/kops/pull/7666)
* Pull centos.org packages from the vault [@justinsb](https://github.com/justinsb) [#7674](https://github.com/kubernetes/kops/pull/7674)
* fix-typo [@tanjunchen](https://github.com/tanjunchen) [#7669](https://github.com/kubernetes/kops/pull/7669)
* Align AWS and kops validation for spot allocation strategy [@coufalja](https://github.com/coufalja) [#7660](https://github.com/kubernetes/kops/pull/7660)
* Add relnotes for 1.13.2 [@justinsb](https://github.com/justinsb) [#7681](https://github.com/kubernetes/kops/pull/7681)
* Fix some bugs reported by staticcheck [@rifelpet](https://github.com/rifelpet) [#7663](https://github.com/kubernetes/kops/pull/7663)
* Bump k8s versions in alpha channel [@olemarkus](https://github.com/olemarkus) [#7647](https://github.com/kubernetes/kops/pull/7647)
* Misleading description for KubeProxy MetricsBindAddress [@RmMsr](https://github.com/RmMsr) [#7672](https://github.com/kubernetes/kops/pull/7672)
* Fix for tarball image names after 1.16 [@justinsb](https://github.com/justinsb) [#7686](https://github.com/kubernetes/kops/pull/7686)
* Cilium standalone continuation [@olemarkus](https://github.com/olemarkus) [#7646](https://github.com/kubernetes/kops/pull/7646)
* Limit calico cpu request to 100m [@justinsb](https://github.com/justinsb) [#7688](https://github.com/kubernetes/kops/pull/7688)
* fix-up some spelling mistakes in /pkg [@tanjunchen](https://github.com/tanjunchen) [#7684](https://github.com/kubernetes/kops/pull/7684)
* kops-controller [@justinsb](https://github.com/justinsb) [#7496](https://github.com/kubernetes/kops/pull/7496)
* OpenStack: use InstanceGroup zones to populate availability zone [@mitch000001](https://github.com/mitch000001) [#7690](https://github.com/kubernetes/kops/pull/7690)
* alpha channel: image for 1.15 and general update [@justinsb](https://github.com/justinsb) [#7665](https://github.com/kubernetes/kops/pull/7665)
* Calico: upgrade pod2daemon (only) [@justinsb](https://github.com/justinsb) [#7689](https://github.com/kubernetes/kops/pull/7689)
* Add verify-staticcheck script [@rifelpet](https://github.com/rifelpet) [#7687](https://github.com/kubernetes/kops/pull/7687)
* Create tools/sha1 and sha256 helpers, simply Makefile [@justinsb](https://github.com/justinsb) [#7702](https://github.com/kubernetes/kops/pull/7702)
* kops-controller version should match version of kops [@justinsb](https://github.com/justinsb) [#7700](https://github.com/kubernetes/kops/pull/7700)
* Publish kops-controller container dump to S3/GCS [@justinsb](https://github.com/justinsb) [#7701](https://github.com/kubernetes/kops/pull/7701)
* Change from float -> resource.Quantity [@justinsb](https://github.com/justinsb) [#7708](https://github.com/kubernetes/kops/pull/7708)
* More staticcheck bugfixes and cleanup [@rifelpet](https://github.com/rifelpet) [#7696](https://github.com/kubernetes/kops/pull/7696)
* Correct word misspelling [@yuxiaobo96](https://github.com/yuxiaobo96) [#7705](https://github.com/kubernetes/kops/pull/7705)
* fix-up some spelling mistakes [@tanjunchen](https://github.com/tanjunchen) [#7704](https://github.com/kubernetes/kops/pull/7704)
* Add calico 3.9.1 [@mikesplain](https://github.com/mikesplain) [#7694](https://github.com/kubernetes/kops/pull/7694)
* Allow to use custom rootCAs [@zetaab](https://github.com/zetaab) [#7643](https://github.com/kubernetes/kops/pull/7643)
* cleanup code to cancel some staticcheck warnings [@beautytiger](https://github.com/beautytiger) [#7661](https://github.com/kubernetes/kops/pull/7661)
* Use helpers to move gzip & sha from makefile to bazel [@justinsb](https://github.com/justinsb) [#7703](https://github.com/kubernetes/kops/pull/7703)
* Update etcd-manager with OpenStack fixes [@justinsb](https://github.com/justinsb) [#7710](https://github.com/kubernetes/kops/pull/7710)
* Update etcd-manager backup image [@justinsb](https://github.com/justinsb) [#7713](https://github.com/kubernetes/kops/pull/7713)
* Update DigitalOcean CCM to v0.1.20 [@timoreimann](https://github.com/timoreimann) [#7714](https://github.com/kubernetes/kops/pull/7714)
* ineffectual assignment to [@tanjunchen](https://github.com/tanjunchen) [#7560](https://github.com/kubernetes/kops/pull/7560)
* remove duplicated entry in notes [@beautytiger](https://github.com/beautytiger) [#7715](https://github.com/kubernetes/kops/pull/7715)
* docs: fix spelling mistakes [@hwdef](https://github.com/hwdef) [#7709](https://github.com/kubernetes/kops/pull/7709)
* Docs: Adding a doc on how to propose a cherry-pick [@justinsb](https://github.com/justinsb) [#7717](https://github.com/kubernetes/kops/pull/7717)
* relnotes for 1.14.0 [@justinsb](https://github.com/justinsb) [#7725](https://github.com/kubernetes/kops/pull/7725)
* bazel: fix hashes rule to generate outputs [@justinsb](https://github.com/justinsb) [#7724](https://github.com/kubernetes/kops/pull/7724)
* remove the repeat word in docs/authentication.md b/docs/authentication.md [@tanjunchen](https://github.com/tanjunchen) [#7729](https://github.com/kubernetes/kops/pull/7729)
* Rollback alpha channels 1.14.7 [@mikesplain](https://github.com/mikesplain) [#7734](https://github.com/kubernetes/kops/pull/7734)
* Openstack block device mapping support [@Shonei](https://github.com/Shonei) [#7652](https://github.com/kubernetes/kops/pull/7652)
* Update controller-tools and CRDs [@rifelpet](https://github.com/rifelpet) [#7634](https://github.com/kubernetes/kops/pull/7634)
* Upgrade bazel's rules_go and rules_docker [@rifelpet](https://github.com/rifelpet) [#7727](https://github.com/kubernetes/kops/pull/7727)
* simplfy code [@tanjunchen](https://github.com/tanjunchen) [#7745](https://github.com/kubernetes/kops/pull/7745)
* fix-up some staticcheck error [@tanjunchen](https://github.com/tanjunchen) [#7744](https://github.com/kubernetes/kops/pull/7744)
* nodeup download: try to use compression [@justinsb](https://github.com/justinsb) [#7751](https://github.com/kubernetes/kops/pull/7751)
* Add optional RBE support for kops [@fejta](https://github.com/fejta) [#7756](https://github.com/kubernetes/kops/pull/7756)
* Update readme for 1.14 [@mikesplain](https://github.com/mikesplain) [#7757](https://github.com/kubernetes/kops/pull/7757)
* Add a BAZEL_CONFIG Makefile arg to bazel commands [@fejta](https://github.com/fejta) [#7758](https://github.com/kubernetes/kops/pull/7758)
* Memberlist gossip implementation [@jacksontj](https://github.com/jacksontj) [#7521](https://github.com/kubernetes/kops/pull/7521)
* bazel: comment out shallow_since as fails to build with bazel 1.0 [@justinsb](https://github.com/justinsb) [#7771](https://github.com/kubernetes/kops/pull/7771)
* Kops controller support for OpenStack [@zetaab](https://github.com/zetaab) [#7692](https://github.com/kubernetes/kops/pull/7692)
* Upgrade Amazon VPC CNI plugin to 1.5.4 [@rifelpet](https://github.com/rifelpet) [#7398](https://github.com/kubernetes/kops/pull/7398)
* Add documentation for updating CRDs when making API changes [@rifelpet](https://github.com/rifelpet) [#7728](https://github.com/kubernetes/kops/pull/7728)
* Kubelet configuration: Maximum pods flag is miscalculated when using Amazon VPC CNI [@liranp](https://github.com/liranp) [#7539](https://github.com/kubernetes/kops/pull/7539)
* Add event ttl flag [@tioxy](https://github.com/tioxy) [#7487](https://github.com/kubernetes/kops/pull/7487)
* docs: document state store configuration [@mitch000001](https://github.com/mitch000001) [#7750](https://github.com/kubernetes/kops/pull/7750)
* Add artifacts.k8s.io to mirror list [@justinsb](https://github.com/justinsb) [#7378](https://github.com/kubernetes/kops/pull/7378)
* fix-up gosimple check error [@tanjunchen](https://github.com/tanjunchen) [#7754](https://github.com/kubernetes/kops/pull/7754)
* fix-up staticcheck error [@tanjunchen](https://github.com/tanjunchen) [#7755](https://github.com/kubernetes/kops/pull/7755)
* remove the unnecessary newline and unused vars [@tanjunchen](https://github.com/tanjunchen) [#7760](https://github.com/kubernetes/kops/pull/7760)
* Upload dns-controller archive, use in KOPS_BASE_URL [@justinsb](https://github.com/justinsb) [#7777](https://github.com/kubernetes/kops/pull/7777)
* Move kops-controller to use a yaml configuration file [@justinsb](https://github.com/justinsb) [#7774](https://github.com/kubernetes/kops/pull/7774)
* fix(apiserver): allow multiple service-account-key-file [@hatappi](https://github.com/hatappi) [#7781](https://github.com/kubernetes/kops/pull/7781)
* Move kops-controller to daemonset [@justinsb](https://github.com/justinsb) [#7783](https://github.com/kubernetes/kops/pull/7783)
* Change default port for memberlist from 3997 [@justinsb](https://github.com/justinsb) [#7778](https://github.com/kubernetes/kops/pull/7778)
* bazel: remove deprecated stamp attribute from container building [@justinsb](https://github.com/justinsb) [#7779](https://github.com/kubernetes/kops/pull/7779)
* Promote alpha to stable, bump alpha [@mikesplain](https://github.com/mikesplain) [#7795](https://github.com/kubernetes/kops/pull/7795)
* Fix network changed in openstack ports [@zetaab](https://github.com/zetaab) [#7807](https://github.com/kubernetes/kops/pull/7807)
* Upgrade go version to 1.12.11 [@rifelpet](https://github.com/rifelpet) [#7811](https://github.com/kubernetes/kops/pull/7811)
* Rename upload command variable in Makefile [@bittopaz](https://github.com/bittopaz) [#7798](https://github.com/kubernetes/kops/pull/7798)
* fix-up bug in nodeup/pkg/model [@tanjunchen](https://github.com/tanjunchen) [#7793](https://github.com/kubernetes/kops/pull/7793)
* fix string trim func in main [@beautytiger](https://github.com/beautytiger) [#7801](https://github.com/kubernetes/kops/pull/7801)
* Alicloud: add OSS as upload dest [@bittopaz](https://github.com/bittopaz) [#7802](https://github.com/kubernetes/kops/pull/7802)
* Alicloud: fix status discovery [@bittopaz](https://github.com/bittopaz) [#7804](https://github.com/kubernetes/kops/pull/7804)
* Alicloud: add hostname override [@bittopaz](https://github.com/bittopaz) [#7803](https://github.com/kubernetes/kops/pull/7803)
* Alicloud: fix error msg when check hostname [@bittopaz](https://github.com/bittopaz) [#7814](https://github.com/kubernetes/kops/pull/7814)
* replace slice loop with append for simple and clear [@beautytiger](https://github.com/beautytiger) [#7759](https://github.com/kubernetes/kops/pull/7759)
* dnsprovider,nodeup: fix static check [@hwdef](https://github.com/hwdef) [#7818](https://github.com/kubernetes/kops/pull/7818)
* pkg: fix static check [@hwdef](https://github.com/hwdef) [#7819](https://github.com/kubernetes/kops/pull/7819)
* Add relnotes for 1.15.0-beta.1 [@justinsb](https://github.com/justinsb) [#7797](https://github.com/kubernetes/kops/pull/7797)
* Docs cleanup / mkdocs migration [@mikesplain](https://github.com/mikesplain) [#7593](https://github.com/kubernetes/kops/pull/7593)
* Allow for override of CoreDNS version [@gjtempleton](https://github.com/gjtempleton) [#7794](https://github.com/kubernetes/kops/pull/7794)
* Add netlify config [@mikesplain](https://github.com/mikesplain) [#7823](https://github.com/kubernetes/kops/pull/7823)
* Update etcd-manager to 3.0.20191025 [@justinsb](https://github.com/justinsb) [#7822](https://github.com/kubernetes/kops/pull/7822)
* Document eventTTL [@tioxy](https://github.com/tioxy) [#7826](https://github.com/kubernetes/kops/pull/7826)
* use existing network and subnet in OpenStack [@zetaab](https://github.com/zetaab) [#7699](https://github.com/kubernetes/kops/pull/7699)
* fix static check [@hwdef](https://github.com/hwdef) [#7831](https://github.com/kubernetes/kops/pull/7831)
* fix firewalls for OpenStack [@zetaab](https://github.com/zetaab) [#7829](https://github.com/kubernetes/kops/pull/7829)
* Set default image for OpenStack CCM [@zetaab](https://github.com/zetaab) [#7773](https://github.com/kubernetes/kops/pull/7773)
* Add protocol rules to master as well [@zetaab](https://github.com/zetaab) [#7834](https://github.com/kubernetes/kops/pull/7834)
* Fix permalink [@mikesplain](https://github.com/mikesplain) [#7836](https://github.com/kubernetes/kops/pull/7836)
* Remove extraneous document separator causing failures applying addons [@ripta](https://github.com/ripta) [#7857](https://github.com/kubernetes/kops/pull/7857)
* docs(addons): fix broken links [@mitch000001](https://github.com/mitch000001) [#7846](https://github.com/kubernetes/kops/pull/7846)
* Fix extraneous whitespace in warning message [@johngmyers](https://github.com/johngmyers) [#7869](https://github.com/kubernetes/kops/pull/7869)
* Revert "Upgrade Amazon VPC CNI plugin to 1.5.4" [@rifelpet](https://github.com/rifelpet) [#7847](https://github.com/kubernetes/kops/pull/7847)
* mark weavenet-pod as system-critical [@jochen42](https://github.com/jochen42) [#7874](https://github.com/kubernetes/kops/pull/7874)
* increase retry count [@zetaab](https://github.com/zetaab) [#7881](https://github.com/kubernetes/kops/pull/7881)
* awsup: fix shadowed var when looking for etcd cluster name [@diversario](https://github.com/diversario) [#7868](https://github.com/kubernetes/kops/pull/7868)
* Add back calico metrics options [@mikesplain](https://github.com/mikesplain) [#7885](https://github.com/kubernetes/kops/pull/7885)
* Fix kops upgrade cluster link [@flackdl](https://github.com/flackdl) [#7887](https://github.com/kubernetes/kops/pull/7887)
* Fix doc linkages to addons [@s3than](https://github.com/s3than),[@justinsb](https://github.com/justinsb) [#7830](https://github.com/kubernetes/kops/pull/7830)
* Alicloud: remove unnecessary if when evaluateHostnameOverride [@bittopaz](https://github.com/bittopaz) [#7850](https://github.com/kubernetes/kops/pull/7850)
* Alicloud: split ProviderID with "." [@bittopaz](https://github.com/bittopaz) [#7852](https://github.com/kubernetes/kops/pull/7852)
* Fix behavior of mock DescribeAutoScalingGroups when no names supplied [@johngmyers](https://github.com/johngmyers) [#7867](https://github.com/kubernetes/kops/pull/7867)
* Update "Guide" links for DigitalOcean & OpenStack [@jcodybaker](https://github.com/jcodybaker) [#7884](https://github.com/kubernetes/kops/pull/7884)
* Add ci postsubmit script for pushing images to staging [@justinsb](https://github.com/justinsb) [#7697](https://github.com/kubernetes/kops/pull/7697)
* remove the unnecessary break [@tanjunchen](https://github.com/tanjunchen) [#7791](https://github.com/kubernetes/kops/pull/7791)
* [DO-7442] Add gossip cluster implementation for Digital Ocean cloud provider [@srikiz](https://github.com/srikiz) [#7838](https://github.com/kubernetes/kops/pull/7838)
* fix-up static-check [@tanjunchen](https://github.com/tanjunchen) [#7841](https://github.com/kubernetes/kops/pull/7841)
* remove myself from OWNERS [@andrewsykim](https://github.com/andrewsykim) [#7888](https://github.com/kubernetes/kops/pull/7888)
* Cleanup make targets [@rifelpet](https://github.com/rifelpet) [#7863](https://github.com/kubernetes/kops/pull/7863)
* fix golint failures [@FayerZhang](https://github.com/FayerZhang) [#7854](https://github.com/kubernetes/kops/pull/7854)
* Recommend kops 1.11.1 [@justinsb](https://github.com/justinsb) [#7892](https://github.com/kubernetes/kops/pull/7892)
* fix-up staticcheck problems [@tanjunchen](https://github.com/tanjunchen) [#7839](https://github.com/kubernetes/kops/pull/7839)
* Add hint how to determine mount path of etcd data [@FuriKuri](https://github.com/FuriKuri) [#7735](https://github.com/kubernetes/kops/pull/7735)
* stable channel: promote default AMIs from alpha -> stable [@justinsb](https://github.com/justinsb) [#7893](https://github.com/kubernetes/kops/pull/7893)
* Release notes for 1.14.1 [@justinsb](https://github.com/justinsb) [#7895](https://github.com/kubernetes/kops/pull/7895)

## 1.16.0-alpha.1 to 1.16.0-alpha.2

* Add release notes for 1.16.0-alpha.1 [@justinsb](https://github.com/justinsb) [#7896](https://github.com/kubernetes/kops/pull/7896)
* stable channel: promote kubernetes 1.13.12, 1.14.8 etc [@justinsb](https://github.com/justinsb) [#7891](https://github.com/kubernetes/kops/pull/7891)
* Don't update first node in instancegroup if cluster fails validation [@johngmyers](https://github.com/johngmyers),[@justinsb](https://github.com/justinsb) [#7872](https://github.com/kubernetes/kops/pull/7872)
* add missing priorityClassName to flannel DaemonSet [@EladDolev](https://github.com/EladDolev) [#7842](https://github.com/kubernetes/kops/pull/7842)
* fix broken links [@dj80hd](https://github.com/dj80hd) [#7901](https://github.com/kubernetes/kops/pull/7901)
* Fix rendering of the Node Authorizer template [@KashifSaadat](https://github.com/KashifSaadat) [#7916](https://github.com/kubernetes/kops/pull/7916)
* Fix fork bomb in Makefile [@johngmyers](https://github.com/johngmyers) [#7935](https://github.com/kubernetes/kops/pull/7935)
* Unhide docs make logging [@mikesplain](https://github.com/mikesplain) [#7936](https://github.com/kubernetes/kops/pull/7936)
* Upgrade AWS VPC CNI to 1.5.5 [@rifelpet](https://github.com/rifelpet) [#7938](https://github.com/kubernetes/kops/pull/7938)
* Correct spelling mistakes [@yuxiaobo96](https://github.com/yuxiaobo96) [#7922](https://github.com/kubernetes/kops/pull/7922)
* Fix flannel CNI version to use 0.2.0 [@srikiz](https://github.com/srikiz) [#7924](https://github.com/kubernetes/kops/pull/7924)
* Update vendoring documentation for go modules [@rifelpet](https://github.com/rifelpet) [#7937](https://github.com/kubernetes/kops/pull/7937)
* Remove duplication and update release details [@mikesplain](https://github.com/mikesplain) [#7939](https://github.com/kubernetes/kops/pull/7939)
* Updated documentation on how to move from single to multi master [@mccare](https://github.com/mccare) [#7439](https://github.com/kubernetes/kops/pull/7439)
* Create PodDisruptionBudget for kube-dns in kube-system namespace [@hakman](https://github.com/hakman) [#7856](https://github.com/kubernetes/kops/pull/7856)
* Add support for newer Docker versions [@hakman](https://github.com/hakman) [#7860](https://github.com/kubernetes/kops/pull/7860)
* Machine types updates [@mikesplain](https://github.com/mikesplain) [#7947](https://github.com/kubernetes/kops/pull/7947)
* fix 404 urls in docs [@tanjunchen](https://github.com/tanjunchen) [#7943](https://github.com/kubernetes/kops/pull/7943)
* Fix generation of documentation /sitemap.xml file [@aledbf](https://github.com/aledbf) [#7949](https://github.com/kubernetes/kops/pull/7949)
* Kops site link [@mikesplain](https://github.com/mikesplain) [#7950](https://github.com/kubernetes/kops/pull/7950)
* Fix netlify mixed content [@mikesplain](https://github.com/mikesplain) [#7953](https://github.com/kubernetes/kops/pull/7953)
* Fix goimports errors [@rifelpet](https://github.com/rifelpet) [#7955](https://github.com/kubernetes/kops/pull/7955)
* Upate Lyft CNI to v0.5.1 [@maruina](https://github.com/maruina) [#7402](https://github.com/kubernetes/kops/pull/7402)<|MERGE_RESOLUTION|>--- conflicted
+++ resolved
@@ -27,12 +27,6 @@
   a kops-controller Deployment may have been created that should get deleted.
   Run `kubectl -n kube-system delete deployment kops-controller` after upgrading to Kops 1.16.0-beta.1 or later.
 
-<<<<<<< HEAD
-# Deprecations
-
-* The `kops/v1alpha1` API is deprecated and will be removed in kops 1.18. Users of `kops replace` will need to supply v1alpha2 resources.
-
-=======
 * Kubernetes 1.9 users will need to enable the PodPriority feature gate. This is required for newer versions of Kops.
 
   To enable the Pod priority feature, follow these steps:
@@ -45,7 +39,10 @@
         PodPriority: "true"
   ```
  
->>>>>>> b9623543
+# Deprecations
+
+* The `kops/v1alpha1` API is deprecated and will be removed in kops 1.18. Users of `kops replace` will need to supply v1alpha2 resources.
+
 # Full change list since 1.15.0 release
 
 ## 1.15.0-alpha.1 to 1.16.0-alpha.1
